package com.stackmob.newman.request

import java.net.URL
import _root_.scalaz._
import Scalaz._
import _root_.scalaz.effects._
import com.stackmob.newman.response._
import java.nio.charset.Charset
import com.stackmob.newman.Constants._
import net.liftweb.json._
import com.stackmob.newman.HttpClient
import net.liftweb.json.scalaz.JsonScalaz._
import com.stackmob.common.validation._

/**
 * Created by IntelliJ IDEA.
 *
 * com.stackmob.barney.service.filters.proxy
 *
 * User: aaron
 * Date: 4/24/12
 * Time: 4:58 PM
 */


sealed trait HttpRequest {
  import HttpRequest._
  def url: URL
  def requestType: HttpRequestType
  def headers: Headers
<<<<<<< HEAD
  def execute: IO[HttpResponse]

  def toJValue(implicit client: HttpClient): JValue = {
    import net.liftweb.json.scalaz.JsonScalaz.toJSON
    import com.stackmob.newman.serialization.request.HttpRequestSerialization
    val requestSerialization = new HttpRequestSerialization(client)
    toJSON(this)(requestSerialization.writer)
  }

  def toJson(prettyPrint: Boolean = false)(implicit client: HttpClient) = if(prettyPrint) {
    pretty(render(toJValue))
  } else {
    compact(render(toJValue))
  }
=======

  def prepare: IO[HttpResponse]

  def executeUnsafe: HttpResponse = prepare.unsafePerformIO
>>>>>>> 9eb3447f
}

object HttpRequest {
  type Header = (String, String)
  type HeaderList = NonEmptyList[Header]
  type Headers = Option[HeaderList]

  object Headers {
    def apply(h: Header): Headers = nel(h).some
    def apply(h: Header, tail: Header*): Headers = nel(h, tail.toList).some
    def apply(h: HeaderList): Headers = h.some
    def apply(h: List[Header]): Headers = h.toNel
    def empty = Option.empty[HeaderList]
  }

  def fromJValue(jValue: JValue)(implicit client: HttpClient): Result[HttpRequest] = {
    import com.stackmob.newman.serialization.request.HttpRequestSerialization
    import net.liftweb.json.scalaz.JsonScalaz.fromJSON
    val requestSerialization = new HttpRequestSerialization(client)
    fromJSON(jValue)(requestSerialization.reader)
  }

  def fromJson(json: String)(implicit client: HttpClient) = validating({
    parse(json)
  }).mapFailure({ t: Throwable =>
    UncategorizedError(t.getClass.getCanonicalName, t.getMessage, List())
  }).liftFailNel.flatMap(fromJValue(_))
}

sealed trait HttpRequestWithBody extends HttpRequest {
  import HttpRequestWithBody._
  def body: RawBody
}

object HttpRequestWithBody {
  type RawBody = Array[Byte]

  object RawBody {
    private lazy val emptyBytes = Array[Byte]()
    def empty = emptyBytes
    def apply(s: String, charset: Charset = UTF8Charset) = s.getBytes(charset)
    def apply(b: Array[Byte]) = b
  }

}

trait PostRequest extends HttpRequestWithBody {
  override val requestType = HttpRequestType.POST
}

trait PutRequest extends HttpRequestWithBody {
  override val requestType = HttpRequestType.PUT
}

sealed trait HttpRequestWithoutBody extends HttpRequest
trait DeleteRequest extends HttpRequestWithoutBody {
  override val requestType = HttpRequestType.DELETE
}

trait HeadRequest extends HttpRequestWithoutBody {
  override val requestType = HttpRequestType.HEAD
}

trait GetRequest extends HttpRequestWithoutBody {
  override val requestType = HttpRequestType.GET
}<|MERGE_RESOLUTION|>--- conflicted
+++ resolved
@@ -28,8 +28,9 @@
   def url: URL
   def requestType: HttpRequestType
   def headers: Headers
-<<<<<<< HEAD
-  def execute: IO[HttpResponse]
+  def prepare: IO[HttpResponse]
+
+  def executeUnsafe: HttpResponse = prepare.unsafePerformIO
 
   def toJValue(implicit client: HttpClient): JValue = {
     import net.liftweb.json.scalaz.JsonScalaz.toJSON
@@ -43,12 +44,6 @@
   } else {
     compact(render(toJValue))
   }
-=======
-
-  def prepare: IO[HttpResponse]
-
-  def executeUnsafe: HttpResponse = prepare.unsafePerformIO
->>>>>>> 9eb3447f
 }
 
 object HttpRequest {
