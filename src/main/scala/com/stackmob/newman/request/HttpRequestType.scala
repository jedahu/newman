<<<<<<< HEAD
/**
 * Copyright 2013 StackMob
 *
 * Licensed under the Apache License, Version 2.0 (the "License");
 * you may not use this file except in compliance with the License.
 * You may obtain a copy of the License at
 *
 * http://www.apache.org/licenses/LICENSE-2.0
 *
 * Unless required by applicable law or agreed to in writing, software
 * distributed under the License is distributed on an "AS IS" BASIS,
 * WITHOUT WARRANTIES OR CONDITIONS OF ANY KIND, either express or implied.
 * See the License for the specific language governing permissions and
 * limitations under the License.
 */

package com.stackmob.newman.request
=======
package com.stackmob.newman
package request
>>>>>>> bfed0e13

import enumeration._
import scalaz._
import Scalaz._

sealed abstract class HttpRequestType(override val stringVal: String) extends Enumeration
object HttpRequestType {
  object GET extends HttpRequestType("GET")
  object POST extends HttpRequestType("POST")
  object PUT extends HttpRequestType("PUT")
  object DELETE extends HttpRequestType("DELETE")
  object HEAD extends HttpRequestType("HEAD")

  implicit val HttpRequestTypeToReader = upperEnumReader(GET, POST, PUT, DELETE, HEAD)
}<|MERGE_RESOLUTION|>--- conflicted
+++ resolved
@@ -1,4 +1,3 @@
-<<<<<<< HEAD
 /**
  * Copyright 2013 StackMob
  *
@@ -15,11 +14,8 @@
  * limitations under the License.
  */
 
-package com.stackmob.newman.request
-=======
 package com.stackmob.newman
 package request
->>>>>>> bfed0e13
 
 import enumeration._
 import scalaz._
