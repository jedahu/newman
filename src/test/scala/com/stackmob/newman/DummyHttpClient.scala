package com.stackmob.newman

import java.net.URL
import request._
import request.HttpRequest._
import request.HttpRequestWithBody._
import java.util.concurrent.CopyOnWriteArrayList
import response.{HttpResponseCode, HttpResponse}
import scalaz._
import Scalaz._
import scalaz.effects._

/**
 * Created by IntelliJ IDEA.
 *
 * com.stackmob.newman
 *
 * User: aaron
 * Date: 5/10/12
 * Time: 3:38 PM
 */

class DummyHttpClient extends HttpClient {
  import DummyHttpClient._

  val getRequests = new CopyOnWriteArrayList[(URL, Headers)]()
  val postRequests = new CopyOnWriteArrayList[(URL, Headers, RawBody)]()
  val putRequests = new CopyOnWriteArrayList[(URL, Headers, RawBody)]()
  val deleteRequests = new CopyOnWriteArrayList[(URL, Headers)]()
  val headRequests = new CopyOnWriteArrayList[(URL, Headers)]()

  def get(url: URL, headers: Headers): GetRequest = {
    getRequests.add(url -> headers)
    DummyGetRequest(url, headers)
  }

  def post(url: URL, headers: Headers, body: RawBody): PostRequest = {
    postRequests.add((url, headers, body))
    DummyPostRequest(url, headers, body)
  }

  def put(url: URL, headers: Headers, body: RawBody): PutRequest = {
    putRequests.add((url, headers, body))
    DummyPutRequest(url, headers, body)
  }

  def delete(url: URL, headers: Headers): DeleteRequest = {
    deleteRequests.add(url -> headers)
    DummyDeleteRequest(url, headers)
  }

  def head(url: URL, headers: Headers): HeadRequest = {
    headRequests.add(url -> headers)
    DummyHeadRequest(url, headers)
  }
}

object DummyHttpClient {
  val CannedResponse = HttpResponse(HttpResponseCode.Ok, none, RawBody.empty)
<<<<<<< HEAD
  trait DummyExecutor {
    def execute = CannedResponse.pure[IO]
=======
  trait DummyExecutor extends HttpRequest {
    override def prepare = CannedResponse.pure[IO]
>>>>>>> 9eb3447f
  }

  case class DummyGetRequest(override val url: URL, override val headers: Headers) extends GetRequest with DummyExecutor
  case class DummyPostRequest(override val url: URL, override val headers: Headers, override val body: RawBody) extends PostRequest with DummyExecutor
  case class DummyPutRequest(override val url: URL, override val headers: Headers, override val body: RawBody) extends PutRequest with DummyExecutor
  case class DummyDeleteRequest(override val url: URL, override val headers: Headers) extends DeleteRequest with DummyExecutor
  case class DummyHeadRequest(override val url: URL, override val headers: Headers) extends HeadRequest with DummyExecutor
}<|MERGE_RESOLUTION|>--- conflicted
+++ resolved
@@ -57,13 +57,8 @@
 
 object DummyHttpClient {
   val CannedResponse = HttpResponse(HttpResponseCode.Ok, none, RawBody.empty)
-<<<<<<< HEAD
-  trait DummyExecutor {
-    def execute = CannedResponse.pure[IO]
-=======
   trait DummyExecutor extends HttpRequest {
     override def prepare = CannedResponse.pure[IO]
->>>>>>> 9eb3447f
   }
 
   case class DummyGetRequest(override val url: URL, override val headers: Headers) extends GetRequest with DummyExecutor
